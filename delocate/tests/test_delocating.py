""" Tests for relocating libraries """

from __future__ import division, print_function

import os
import shutil
import subprocess
import sys
from collections import namedtuple
from os.path import basename, dirname, realpath, relpath, splitext
from os.path import join as pjoin
from typing import Any, Callable, Dict, Iterable, List, Set, Text, Tuple

import pytest
from packaging.utils import InvalidWheelFilename
from packaging.version import Version

from ..delocating import (
<<<<<<< HEAD
=======
    DelocationError,
    _get_archs_and_version_from_wheel_name,
>>>>>>> 1e9095cd
    bads_report,
    check_archs,
    copy_recurse,
    delocate_path,
    delocate_tree_libs,
    filter_system_libs,
)
from ..libsana import (
    DelocationError,
    search_environment_for_lib,
    tree_libs,
    tree_libs_from_directory,
)
from ..tmpdirs import InTemporaryDirectory
from ..tools import get_install_names, set_install_name
from .env_tools import TempDirWithoutEnvVars
from .pytest_tools import assert_equal, assert_raises
from .test_install_names import EXT_LIBS, LIBA, LIBB, LIBC, TEST_LIB, _copy_libs
from .test_tools import (
    ARCH_32,
    ARCH_64,
    ARCH_BOTH,
    ARCH_M1,
    LIB64,
    LIB64A,
    LIBBOTH,
    LIBM1,
)

LibtreeLibs = namedtuple(
    "LibtreeLibs", ("liba", "libb", "libc", "test_lib", "slibc", "stest_lib")
)


def _make_libtree(out_path: str) -> LibtreeLibs:
    liba, libb, libc, test_lib = _copy_libs(
        [LIBA, LIBB, LIBC, TEST_LIB], out_path
    )
    sub_path = pjoin(out_path, "subsub")
    slibc, stest_lib = _copy_libs([libc, test_lib], sub_path)
    # Set execute permissions
    for exe in (test_lib, stest_lib):
        os.chmod(exe, 0o744)
    # Check test-lib doesn't work because of relative library paths
    with pytest.raises(subprocess.CalledProcessError):
        subprocess.run([test_lib], check=True)
    with pytest.raises(subprocess.CalledProcessError):
        subprocess.run([stest_lib], check=True)
    # Fixup the relative path library names by setting absolute paths
    for fname, using, path in (
        (libb, "liba.dylib", out_path),
        (libc, "liba.dylib", out_path),
        (libc, "libb.dylib", out_path),
        (test_lib, "libc.dylib", out_path),
        (slibc, "liba.dylib", out_path),
        (slibc, "libb.dylib", out_path),
        (stest_lib, "libc.dylib", sub_path),
    ):
        set_install_name(fname, using, pjoin(path, using))
    # Check scripts now execute correctly
    subprocess.run([test_lib], check=True)
    subprocess.run([stest_lib], check=True)
    return LibtreeLibs(liba, libb, libc, test_lib, slibc, stest_lib)


def without_system_libs(obj):
    # Until Big Sur, we could copy system libraries.  Now:
    # https://developer.apple.com/documentation/macos-release-notes/macos-big-sur-11_0_1-release-notes
    # - nearly all the system libraries are in a dynamic linker cache and
    # do not exist on the filesystem.  We're obliged to use
    # `filter_system_libs` to avoid trying to copy these files.
    out = [e for e in obj if filter_system_libs(e)]
    if isinstance(obj, dict):
        out = {k: obj[k] for k in out}
    return out


@pytest.mark.xfail(sys.platform != "darwin", reason="Runs macOS executable.")
@pytest.mark.filterwarnings("ignore:tree_libs:DeprecationWarning")
@pytest.mark.parametrize(
    "tree_libs_func", [tree_libs, tree_libs_from_directory]
)
def test_delocate_tree_libs(
    tree_libs_func: Callable[[str], Dict[Text, Dict[Text, Text]]],
) -> None:
    # Test routine to copy library dependencies into a local directory
    with InTemporaryDirectory() as tmpdir:
        # Copy libs into a temporary directory
        subtree = pjoin(tmpdir, "subtree")
        all_local_libs = _make_libtree(subtree)
        liba, libb, libc, test_lib, slibc, stest_lib = all_local_libs
        copy_dir = "dynlibs"
        os.makedirs(copy_dir)
        # First check that missing out-of-system tree library causes error.
        sys_lib = EXT_LIBS[0]
        lib_dict = without_system_libs(tree_libs_func(subtree))
        lib_dict.update({"/unlikely/libname.dylib": {}})
        with pytest.raises(DelocationError):
            delocate_tree_libs(lib_dict, copy_dir, subtree)

        lib_dict = without_system_libs(tree_libs_func(subtree))
        copied = delocate_tree_libs(lib_dict, copy_dir, subtree)
        # There are no out-of-tree libraries, nothing gets copied
        assert len(copied) == 0
        # Make an out-of-tree library to test against.
        os.makedirs("out_of_tree")
        fake_lib = realpath(pjoin("out_of_tree", "libfake.dylib"))
        shutil.copyfile(liba, fake_lib)
        set_install_name(liba, sys_lib, fake_lib)
        lib_dict = without_system_libs(tree_libs_func(subtree))
        copied = delocate_tree_libs(lib_dict, copy_dir, subtree)
        # Out-of-tree library copied.
        assert copied == {fake_lib: {realpath(liba): fake_lib}}
        assert os.listdir(copy_dir) == [basename(fake_lib)]
        # Library using the copied library now has an
        # install name starting with @loader_path, then
        # pointing to the copied library directory
        pathto_copies = relpath(realpath(copy_dir), dirname(realpath(liba)))
        lib_inames = without_system_libs(get_install_names(liba))
        new_link = f"@loader_path/{pathto_copies}/{basename(fake_lib)}"
        assert [new_link] <= lib_inames
        # Libraries now have a relative loader_path to their corresponding
        # in-tree libraries
        for requiring, using, rel_path in (
            (libb, "liba.dylib", ""),
            (libc, "liba.dylib", ""),
            (libc, "libb.dylib", ""),
            (test_lib, "libc.dylib", ""),
            (slibc, "liba.dylib", "../"),
            (slibc, "libb.dylib", "../"),
            (stest_lib, "libc.dylib", ""),
        ):
            loader_path = "@loader_path/" + rel_path + using
            not_sys_req = without_system_libs(get_install_names(requiring))
            assert loader_path in not_sys_req
        # Another copy to delocate, now without faked out-of-tree dependency.
        subtree = pjoin(tmpdir, "subtree1")
        out_libs = _make_libtree(subtree)
        lib_dict = without_system_libs(tree_libs_func(subtree))
        copied = delocate_tree_libs(lib_dict, copy_dir, subtree)
        # Now no out-of-tree libraries, nothing copied.
        assert copied == {}
        # Check test libs still work
        subprocess.run([out_libs.test_lib], check=True)
        subprocess.run([out_libs.stest_lib], check=True)
        # Check case where all local libraries are out of tree
        subtree2 = pjoin(tmpdir, "subtree2")
        liba, libb, libc, test_lib, slibc, stest_lib = _make_libtree(subtree2)
        copy_dir2 = "dynlibs2"
        os.makedirs(copy_dir2)
        # Trying to delocate where all local libraries appear to be
        # out-of-tree will raise an error because of duplicate library names
        # (libc and slibc both named <something>/libc.dylib)
        lib_dict2 = without_system_libs(tree_libs_func(subtree2))
        with pytest.raises(DelocationError):
            delocate_tree_libs(lib_dict2, copy_dir2, "/fictional")
        # Rename a library to make this work
        new_slibc = pjoin(dirname(slibc), "libc2.dylib")
        os.rename(slibc, new_slibc)
        # Tell test-lib about this
        set_install_name(stest_lib, slibc, new_slibc)
        slibc = new_slibc
        # Confirm new test-lib still works
        subprocess.run([test_lib], check=True)
        subprocess.run([stest_lib], check=True)
        # Delocation now works
        lib_dict2 = without_system_libs(tree_libs_func(subtree2))
        copied2 = delocate_tree_libs(lib_dict2, copy_dir2, "/fictional")
        local_libs = [liba, libb, libc, slibc, test_lib, stest_lib]
        rp_liba, rp_libb, rp_libc, rp_slibc, rp_test_lib, rp_stest_lib = [
            realpath(L) for L in local_libs
        ]
        exp_dict = {
            rp_libc: {rp_test_lib: libc},
            rp_slibc: {rp_stest_lib: slibc},
            rp_libb: {rp_slibc: libb, rp_libc: libb},
            rp_liba: {rp_slibc: liba, rp_libc: liba, rp_libb: liba},
        }
        assert copied2 == exp_dict
        ext_local_libs = {liba, libb, libc, slibc}
        assert set(os.listdir(copy_dir2)) == {
            basename(lib) for lib in ext_local_libs
        }
        # Libraries using the copied libraries now have an install name starting
        # with @loader_path, then pointing to the copied library directory
        for lib in (liba, libb, libc, test_lib, slibc, stest_lib):
            pathto_copies = relpath(realpath(copy_dir2), dirname(realpath(lib)))
            lib_inames = get_install_names(lib)
            new_links = [
                f"@loader_path/{pathto_copies}/{basename(elib)}"
                for elib in copied
            ]
            assert set(new_links) <= set(lib_inames)


def _copy_fixpath(files: Iterable[str], directory: str) -> List[str]:
    new_fnames = []
    for fname in files:
        shutil.copy2(fname, directory)
        new_fname = pjoin(directory, basename(fname))
        for name in get_install_names(fname):
            if name.startswith("lib"):
                set_install_name(new_fname, name, pjoin(directory, name))
        new_fnames.append(new_fname)
    return new_fnames


def _copy_to(fname: str, directory: str, new_base: str) -> str:
    new_name = pjoin(directory, new_base)
    shutil.copy2(fname, new_name)
    return new_name


@pytest.mark.xfail(sys.platform != "darwin", reason="otool")
@pytest.mark.filterwarnings("ignore:tree_libs:DeprecationWarning")
@pytest.mark.filterwarnings("ignore:copy_recurse:DeprecationWarning")
def test_copy_recurse() -> None:
    # Function to find / copy needed libraries recursively
    with InTemporaryDirectory():
        # Get some fixed up libraries to play with
        os.makedirs("libcopy")
        test_lib, liba, libb, libc = _copy_fixpath(
            [TEST_LIB, LIBA, LIBB, LIBC], "libcopy"
        )
        # Set execute permissions
        os.chmod(test_lib, 0o744)
        # Check system finds libraries
        subprocess.run(["./libcopy/test-lib"], check=True)
        # One library, depends only on system libs, system libs filtered

        def filt_func(libname: str) -> bool:
            return not libname.startswith("/usr/lib")

        os.makedirs("subtree")
        _copy_fixpath([LIBA], "subtree")
        # Nothing copied therefore
        assert copy_recurse("subtree", copy_filt_func=filt_func) == {}
        assert set(os.listdir("subtree")) == {"liba.dylib"}
        # shortcut
        _rp = realpath
        # An object that depends on a library that depends on two libraries
        # test_lib depends on libc, libc depends on liba and libb. libc gets
        # copied first, then liba, libb

        def _st(fname: str) -> str:
            return _rp(pjoin("subtree2", basename(fname)))

        os.makedirs("subtree2")
        shutil.copy2(test_lib, "subtree2")
        assert copy_recurse("subtree2", filt_func) == {
            _rp(libc): {_st(test_lib): libc},
            _rp(libb): {_rp(libc): libb},
            _rp(liba): {_rp(libb): liba, _rp(libc): liba},
        }
        assert set(os.listdir("subtree2")) == {
            "liba.dylib",
            "libb.dylib",
            "libc.dylib",
            "test-lib",
        }
        # A circular set of libraries
        os.makedirs("libcopy2")
        libw = _copy_to(LIBA, "libcopy2", "libw.dylib")
        libx = _copy_to(LIBA, "libcopy2", "libx.dylib")
        liby = _copy_to(LIBA, "libcopy2", "liby.dylib")
        libz = _copy_to(LIBA, "libcopy2", "libz.dylib")
        # targets and dependencies.  A copy of libw starts in the directory,
        # first pass should install libx and liby (dependencies of libw),
        # second pass should install libz, libw (dependencies of liby, libx
        # respectively)
        t_dep1_dep2 = (
            (libw, libx, liby),  # libw depends on libx, liby
            (libx, libw, liby),  # libx depends on libw, liby
            (liby, libw, libz),  # liby depends on libw, libz
            (libz, libw, libx),
        )  # libz depends on libw, libx
        for tlib, dep1, dep2 in t_dep1_dep2:
            set_install_name(tlib, EXT_LIBS[0], dep1)
            set_install_name(tlib, EXT_LIBS[1], dep2)
        os.makedirs("subtree3")
        seed_path = pjoin("subtree3", "seed")
        shutil.copy2(libw, seed_path)
        assert copy_recurse("subtree3") == {  # not filtered
            # First pass, libx, liby get copied
            _rp(libx): {
                _rp(seed_path): libx,
                _rp(libw): libx,
                _rp(libz): libx,
            },
            _rp(liby): {
                _rp(seed_path): liby,
                _rp(libw): liby,
                _rp(libx): liby,
            },
            _rp(libw): {_rp(libx): libw, _rp(liby): libw, _rp(libz): libw},
            _rp(libz): {_rp(liby): libz},
        }
        assert set(os.listdir("subtree3")) == {
            "seed",
            "libw.dylib",
            "libx.dylib",
            "liby.dylib",
            "libz.dylib",
        }
        for tlib, dep1, dep2 in t_dep1_dep2:
            out_lib = pjoin("subtree3", basename(tlib))
            assert set(get_install_names(out_lib)) == {
                "@loader_path/" + basename(dep1),
                "@loader_path/" + basename(dep2),
            }
        # Check case of not-empty copied_libs
        os.makedirs("subtree4")
        shutil.copy2(libw, "subtree4")
        copied_libs = {
            _rp(libw): {_rp(libx): libw, _rp(liby): libw, _rp(libz): libw}
        }
        copied_copied = copied_libs.copy()
        assert copy_recurse("subtree4", None, copied_libs) == {
            _rp(libw): {_rp(libx): libw, _rp(liby): libw, _rp(libz): libw},
            _rp(libx): {_rp(libw): libx, _rp(libz): libx},
            _rp(liby): {_rp(libw): liby, _rp(libx): liby},
            _rp(libz): {_rp(liby): libz},
        }
        # Not modified in-place
        assert copied_libs == copied_copied


@pytest.mark.xfail(sys.platform != "darwin", reason="otool")
@pytest.mark.filterwarnings("ignore:tree_libs:DeprecationWarning")
@pytest.mark.filterwarnings("ignore:copy_recurse:DeprecationWarning")
def test_copy_recurse_overwrite() -> None:
    # Check that copy_recurse won't overwrite pre-existing libs
    with InTemporaryDirectory():
        # Get some fixed up libraries to play with
        os.makedirs("libcopy")
        test_lib, liba, libb, libc = _copy_fixpath(
            [TEST_LIB, LIBA, LIBB, LIBC], "libcopy"
        )
        # Filter system libs

        def filt_func(libname: Text) -> bool:
            return not libname.startswith("/usr/lib")

        os.makedirs("subtree")
        # libb depends on liba
        shutil.copy2(libb, "subtree")
        # If liba is already present, barf
        shutil.copy2(liba, "subtree")
        assert_raises(DelocationError, copy_recurse, "subtree", filt_func)
        # Works if liba not present
        os.unlink(pjoin("subtree", "liba.dylib"))
        copy_recurse("subtree", filt_func)


@pytest.mark.xfail(sys.platform != "darwin", reason="Runs macOS executable.")
def test_delocate_path() -> None:
    # Test high-level path delocator script
    with InTemporaryDirectory():
        # Make a tree; use realpath for OSX /private/var - /var
        _, _, _, test_lib, slibc, stest_lib = _make_libtree(realpath("subtree"))
        # Check it fixes up correctly
        assert delocate_path("subtree", "deplibs") == {}
        assert len(os.listdir("deplibs")) == 0
        subprocess.run([test_lib], check=True)
        subprocess.run([stest_lib], check=True)
        # Make a fake external library to link to
        os.makedirs("fakelibs")
        fake_lib = realpath(_copy_to(LIBA, "fakelibs", "libfake.dylib"))
        _, _, _, test_lib, slibc, stest_lib = _make_libtree(
            realpath("subtree2")
        )
        set_install_name(slibc, EXT_LIBS[0], fake_lib)
        # shortcut
        _rp = realpath
        # Check fake libary gets copied and delocated
        slc_rel = pjoin("subtree2", "subsub", "libc.dylib")
        assert delocate_path("subtree2", "deplibs2") == {
            _rp(fake_lib): {_rp(slc_rel): fake_lib}
        }
        assert os.listdir("deplibs2") == ["libfake.dylib"]
        assert "@loader_path/../../deplibs2/libfake.dylib" in get_install_names(
            slibc
        )
        # Unless we set the filter otherwise
        _, _, _, test_lib, slibc, stest_lib = _make_libtree(
            realpath("subtree3")
        )
        set_install_name(slibc, EXT_LIBS[0], fake_lib)

        def filt(libname: str) -> bool:
            return not (libname.startswith("/usr") or "libfake" in libname)

        assert delocate_path("subtree3", "deplibs3", None, filt) == {}
        assert len(os.listdir("deplibs3")) == 0
        # Test tree names filtering works
        _, _, _, test_lib, slibc, stest_lib = _make_libtree(
            realpath("subtree4")
        )
        set_install_name(slibc, EXT_LIBS[0], fake_lib)

        def lib_filt(filename: str) -> bool:
            return not filename.endswith("subsub/libc.dylib")

        assert delocate_path("subtree4", "deplibs4", lib_filt) == {}
        assert len(os.listdir("deplibs4")) == 0
        # Check can use already existing directory
        os.makedirs("deplibs5")
        _, _, _, test_lib, slibc, stest_lib = _make_libtree(
            realpath("subtree5")
        )
        assert delocate_path("subtree5", "deplibs5") == {}
        assert len(os.listdir("deplibs5")) == 0
        # Check invalid string
        with pytest.raises(TypeError):
            delocate_path("subtree5", "deplibs5", lib_filt_func="invalid-str")


def _make_bare_depends() -> Tuple[Text, Text]:
    # Copy:
    # * liba.dylib to 'libs' dir, which is a dependency of libb.dylib
    # * libb.dylib to 'subtree' dir, as 'libb' (no extension).
    #
    # This is for testing delocation when the depending file does not have a
    # dynamic library file extension.
    (libb,) = _copy_libs([LIBB], "subtree")
    (liba,) = _copy_libs([LIBA], "libs")
    bare_b, _ = splitext(libb)
    os.rename(libb, bare_b)
    # use realpath for OSX /private/var - /var
    set_install_name(bare_b, "liba.dylib", realpath(liba))
    return liba, bare_b


@pytest.mark.xfail(sys.platform != "darwin", reason="otool")
def test_delocate_path_dylibs() -> None:
    # Test options for delocating everything, or just dynamic libraries
    _rp = realpath  # shortcut
    with InTemporaryDirectory():
        # With 'dylibs-only' - does not inspect non-dylib files
        liba, bare_b = _make_bare_depends()
        assert_equal(
            delocate_path("subtree", "deplibs", lib_filt_func="dylibs-only"),
            {},
        )
        assert_equal(len(os.listdir("deplibs")), 0)
        # None - does inspect non-dylib files
        assert_equal(
            delocate_path("subtree", "deplibs", None),
            {_rp(pjoin("libs", "liba.dylib")): {_rp(bare_b): _rp(liba)}},
        )
        assert_equal(os.listdir("deplibs"), ["liba.dylib"])
    with InTemporaryDirectory():
        # Callable, dylibs only, does not inspect
        liba, bare_b = _make_bare_depends()

        def func(fn: Text) -> bool:
            return fn.endswith(".dylib")

        assert_equal(delocate_path("subtree", "deplibs", func), {})

        def func(fn: Text) -> bool:
            return fn.endswith("libb")

        assert_equal(
            delocate_path("subtree", "deplibs", None),
            {_rp(pjoin("libs", "liba.dylib")): {_rp(bare_b): _rp(liba)}},
        )


@pytest.mark.xfail(sys.platform != "darwin", reason="lipo")
def test_check_archs() -> None:
    # Test utility to check architectures in copied_libs dict
    # No libs always OK
    s0: Set[Any] = set()
    assert_equal(check_archs({}), s0)
    # One lib to itself OK
    lib_M1_M1 = {LIBM1: {LIBM1: "install_name"}}
    lib_64_64 = {LIB64: {LIB64: "install_name"}}
    assert_equal(check_archs(lib_M1_M1), s0)
    assert_equal(check_archs(lib_64_64), s0)
    # OK matching to another static lib of same arch
    assert_equal(check_archs({LIB64A: {LIB64: "install_name"}}), s0)
    # Or two libs
    two_libs = {
        LIB64A: {LIB64: "install_name"},
        LIBM1: {LIBM1: "install_name"},
    }
    assert_equal(check_archs(two_libs), s0)
    # Same as empty sequence required_args argument
    assert_equal(check_archs(lib_M1_M1, ()), s0)
    assert_equal(check_archs(lib_64_64, ()), s0)
    assert_equal(check_archs(two_libs, ()), s0)
    assert_equal(check_archs(two_libs, []), s0)
    assert_equal(check_archs(two_libs, set()), s0)
    # bads if we require more archs than present
    for in_libs, exp_arch, missing in (
        (lib_M1_M1, ARCH_64, ARCH_64),
        (lib_M1_M1, ARCH_BOTH, ARCH_64),
        (lib_M1_M1, "x86_64", ARCH_64),
        (lib_M1_M1, "universal2", ARCH_64),
        (lib_64_64, ARCH_M1, ARCH_M1),
        (lib_64_64, ARCH_BOTH, ARCH_M1),
        (lib_64_64, "arm64", ARCH_M1),
        (lib_64_64, "intel", ARCH_32),
        (lib_64_64, "universal2", ARCH_M1),
    ):
        ded, value = list(in_libs.items())[0]
        ding, _ = list(value.items())[0]
        arch_check = check_archs(in_libs, exp_arch)
        assert_equal(arch_check, {(ding, missing)})
    # Two libs
    assert_equal(check_archs(two_libs, ARCH_M1), {(LIB64, ARCH_M1)})
    assert_equal(check_archs(two_libs, ARCH_64), {(LIBM1, ARCH_64)})
    assert_equal(
        check_archs(two_libs, ARCH_BOTH), {(LIB64, ARCH_M1), (LIBM1, ARCH_64)}
    )
    # Libs must match architecture with second arg of None
    assert_equal(
        check_archs({LIB64: {LIBM1: "install_name"}}),
        {(LIB64, LIBM1, ARCH_M1)},
    )
    assert_equal(
        check_archs(
            {
                LIB64A: {LIB64: "install_name"},
                LIBM1: {LIBM1: "install_name"},
                LIB64: {LIBM1: "install_name"},
            }
        ),
        {(LIB64, LIBM1, ARCH_M1)},
    )
    # For single archs depending, dual archs in depended is OK
    assert check_archs({LIBBOTH: {LIB64A: "install_name"}}) == s0
    # For dual archs in depending, both must be present
    assert_equal(check_archs({LIBBOTH: {LIBBOTH: "install_name"}}), s0)
    assert_equal(
        check_archs({LIB64A: {LIBBOTH: "install_name"}}),
        {(LIB64A, LIBBOTH, ARCH_M1)},
    )
    # More than one bad
    in_dict = {
        LIB64A: {LIBBOTH: "install_name"},
        LIB64: {LIBM1: "install_name"},
    }
    exp_res = {(LIB64A, LIBBOTH, ARCH_M1), (LIB64, LIBM1, ARCH_M1)}
    assert_equal(check_archs(in_dict), exp_res)
    # Check stop_fast flag; can't predict return, but there should only be one
    stopped = check_archs(in_dict, (), True)
    assert_equal(len(stopped), 1)
    # More than one bad in dependings
    assert_equal(
        check_archs(
            {
                LIB64A: {LIBBOTH: "install_name", LIBM1: "install_name"},
                LIB64: {LIBM1: "install_name"},
            }
        ),
        {
            (LIB64A, LIBBOTH, ARCH_M1),
            (LIB64A, LIBM1, ARCH_M1),
            (LIB64, LIBM1, ARCH_M1),
        },
    )


@pytest.mark.xfail(
    sys.platform == "win32", reason="Needs Unix paths.", strict=False
)
def test_bads_report() -> None:
    # Test bads_report of architecture errors
    # No bads, no report
    assert_equal(bads_report(set()), "")
    fmt_str_2 = "Required arch arm64 missing from {0}"
    fmt_str_3 = "{0} needs arch arm64 missing from {1}"
    # One line report
    assert_equal(
        bads_report({(LIB64, LIBM1, ARCH_M1)}), fmt_str_3.format(LIBM1, LIB64)
    )
    # One line report applying path stripper
    assert bads_report(
        {(LIB64, LIBM1, ARCH_M1)}, dirname(LIB64)
    ) == fmt_str_3.format(basename(LIBM1), basename(LIB64))

    # Multi-line report
    report = bads_report(
        {
            (LIB64A, LIBBOTH, ARCH_M1),
            (LIB64A, LIBM1, ARCH_M1),
            (LIB64, LIBM1, ARCH_M1),
        }
    )
    expected = {
        fmt_str_3.format(LIBM1, LIB64A),
        fmt_str_3.format(LIBM1, LIB64),
        fmt_str_3.format(LIBBOTH, LIB64A),
    }
    # Set ordering undefined.
    assert_equal(set(report.splitlines()), expected)
    # Two tuples and three tuples
    report2 = bads_report(
        {(LIB64A, LIBBOTH, ARCH_M1), (LIB64, ARCH_M1), (LIBM1, ARCH_M1)}
    )
    expected2 = {
        fmt_str_3.format(LIBBOTH, LIB64A),
        fmt_str_2.format(LIB64),
        fmt_str_2.format(LIBM1),
    }
    assert_equal(set(report2.splitlines()), expected2)
    # Tuples must be length 2 or 3
    assert_raises(
        ValueError,
        bads_report,
        {(LIB64A, LIBBOTH, ARCH_M1), (LIB64,), (LIBM1, ARCH_M1)},
    )
    # Tuples must be length 2 or 3
    assert_raises(
        ValueError,
        bads_report,
        {
            (LIB64A, LIBBOTH, ARCH_M1),
            (LIB64, LIB64, ARCH_M1, ARCH_64),
            (LIBM1, ARCH_M1),
        },
    )


@pytest.mark.xfail(sys.platform != "darwin", reason="Needs macOS linkage")
def test_dyld_library_path_lookups() -> None:
    # Test that DYLD_LIBRARY_PATH can be used to find libs during
    # delocation
    with TempDirWithoutEnvVars("DYLD_LIBRARY_PATH") as tmpdir:
        # Copy libs into a temporary directory
        subtree = pjoin(tmpdir, "subtree")
        all_local_libs = _make_libtree(subtree)
        liba, libb, libc, test_lib, slibc, stest_lib = all_local_libs
        # move libb and confirm that test_lib doesn't work
        hidden_dir = "hidden"
        os.mkdir(hidden_dir)
        new_libb = os.path.join(hidden_dir, os.path.basename(LIBB))
        shutil.move(libb, new_libb)
        with pytest.raises(subprocess.CalledProcessError):
            subprocess.run([test_lib], check=True)
        # Update DYLD_LIBRARY_PATH and confirm that we can now
        # successfully delocate test_lib
        os.environ["DYLD_LIBRARY_PATH"] = hidden_dir
        delocate_path("subtree", "deplibs")
        subprocess.run([test_lib], check=True)


@pytest.mark.xfail(sys.platform != "darwin", reason="Needs macOS linkage")
def test_dyld_library_path_beats_basename() -> None:
    # Test that we find libraries on DYLD_LIBRARY_PATH before basename
    with TempDirWithoutEnvVars("DYLD_LIBRARY_PATH") as tmpdir:
        # Copy libs into a temporary directory
        subtree = pjoin(tmpdir, "subtree")
        all_local_libs = _make_libtree(subtree)
        liba, libb, libc, test_lib, slibc, stest_lib = all_local_libs
        # Copy liba into a subdirectory
        subdir = os.path.join(subtree, "subdir")
        os.mkdir(subdir)
        new_libb = os.path.join(subdir, os.path.basename(LIBB))
        shutil.copyfile(libb, new_libb)
        # Without updating the environment variable, we find the lib normally
        predicted_lib_location = search_environment_for_lib(libb)
        # tmpdir can end up in /var, and that can be symlinked to
        # /private/var, so we'll use realpath to resolve the two
        assert_equal(predicted_lib_location, os.path.realpath(libb))
        # Updating shows us the new lib
        os.environ["DYLD_LIBRARY_PATH"] = subdir
        predicted_lib_location = search_environment_for_lib(libb)
        assert_equal(predicted_lib_location, realpath(new_libb))


@pytest.mark.xfail(sys.platform != "darwin", reason="Needs macOS linkage")
def test_dyld_fallback_library_path_loses_to_basename() -> None:
    # Test that we find libraries on basename before DYLD_FALLBACK_LIBRARY_PATH
    with TempDirWithoutEnvVars("DYLD_FALLBACK_LIBRARY_PATH") as tmpdir:
        # Copy libs into a temporary directory
        subtree = pjoin(tmpdir, "subtree")
        all_local_libs = _make_libtree(subtree)
        liba, libb, libc, test_lib, slibc, stest_lib = all_local_libs
        # Copy liba into a subdirectory
        subdir = "subdir"
        os.mkdir(subdir)
        new_libb = os.path.join(subdir, os.path.basename(LIBB))
        shutil.copyfile(libb, new_libb)
        os.environ["DYLD_FALLBACK_LIBRARY_PATH"] = subdir
        predicted_lib_location = search_environment_for_lib(libb)
        # tmpdir can end up in /var, and that can be symlinked to
        # /private/var, so we'll use realpath to resolve the two
        assert_equal(predicted_lib_location, os.path.realpath(libb))


def test_get_archs_and_version_from_wheel_name() -> None:
    # Test getting archs and version from wheel name
    assert _get_archs_and_version_from_wheel_name(
        "foo-1.0-py310-abi3-macosx_10_9_universal2.whl"
    ) == {
        "universal2": Version("10.9"),
    }
    assert _get_archs_and_version_from_wheel_name(
        "foo-1.0-py310-abi3-macosx_12_0_arm64.whl"
    ) == {
        "arm64": Version("12.0"),
    }
    with pytest.raises(InvalidWheelFilename, match="Invalid wheel filename"):
        _get_archs_and_version_from_wheel_name("foo.whl")

    with pytest.raises(ValueError, match="Invalid platform tag"):
        _get_archs_and_version_from_wheel_name(
            "foo-1.0-py310-abi3-manylinux1.whl"
        )<|MERGE_RESOLUTION|>--- conflicted
+++ resolved
@@ -16,11 +16,7 @@
 from packaging.version import Version
 
 from ..delocating import (
-<<<<<<< HEAD
-=======
-    DelocationError,
     _get_archs_and_version_from_wheel_name,
->>>>>>> 1e9095cd
     bads_report,
     check_archs,
     copy_recurse,
